--- conflicted
+++ resolved
@@ -155,29 +155,6 @@
     }
       break;
 
-    case SHAFT_SHAFT_BODY:
-    {
-      ChLcpConstraintThreeGeneric* mbilateral = (ChLcpConstraintThreeGeneric*)(mconstraints[cntr]);
-      int idA = ((ChLcpVariablesShaft*)(mbilateral->GetVariables_a()))->GetShaft()->GetId();
-      int idB = ((ChLcpVariablesShaft*)(mbilateral->GetVariables_b()))->GetShaft()->GetId();
-      int idC = ((ChBody*)((ChLcpVariablesBody*)(mbilateral->GetVariables_c()))->GetUserData())->GetId();
-      int colA = data_container->num_bodies * 6 + idA;
-      int colB = data_container->num_bodies * 6 + idB;
-      int colC = idC * 6;
-
-      D_T(row, colA) = mbilateral->Get_Cq_a()->GetElementN(0);
-      D_T(row, colB) = mbilateral->Get_Cq_b()->GetElementN(0);
-
-      D_T(row, colC + 0) = mbilateral->Get_Cq_c()->GetElementN(0);
-      D_T(row, colC + 1) = mbilateral->Get_Cq_c()->GetElementN(1);
-      D_T(row, colC + 2) = mbilateral->Get_Cq_c()->GetElementN(2);
-
-      D_T(row, colC + 3) = mbilateral->Get_Cq_c()->GetElementN(3);
-      D_T(row, colC + 4) = mbilateral->Get_Cq_c()->GetElementN(4);
-      D_T(row, colC + 5) = mbilateral->Get_Cq_c()->GetElementN(5);
-    }
-      break;
-
     }
   }
 }
@@ -193,11 +170,7 @@
   // Note that the data for a Blaze compressed matrix must be filled in increasing
   // order of the column index for each row. Recall that body states are always
   // before shaft states.
-<<<<<<< HEAD
-  CompressedMatrix<real>& D_T = data_container->host_data.D_T;
-=======
   CompressedMatrix<real>& D_b_T = data_container->host_data.D_b_T;
->>>>>>> 967e420b
 
   for (int index = 0; index < data_container->num_bilaterals; index++) {
     int cntr = data_container->host_data.bilateral_mapping[index];
@@ -277,11 +250,10 @@
       col1 = data_container->num_bodies * 6 + ids[0];
       col2 = data_container->num_bodies * 6 + ids[1];
       col3 = data_container->num_bodies * 6 + ids[2];
-<<<<<<< HEAD
-
-      D_T.append(row, col1, 1);
-      D_T.append(row, col2, 1);
-      D_T.append(row, col3, 1);
+
+      D_b_T.append(row, col1, 1);
+      D_b_T.append(row, col2, 1);
+      D_b_T.append(row, col3, 1);
     }
       break;
 
@@ -300,40 +272,11 @@
         col3 = data_container->num_bodies * 6 + idA;
       }
 
-      D_T.append(row, col1 + 0, 1); D_T.append(row, col1 + 1, 1); D_T.append(row, col1 + 2, 1);
-      D_T.append(row, col1 + 3, 1); D_T.append(row, col1 + 4, 1); D_T.append(row, col1 + 5, 1);
-
-      D_T.append(row, col2, 1);
-      D_T.append(row, col3, 1);
-=======
-
-      D_b_T.append(row, col1, 1);
-      D_b_T.append(row, col2, 1);
-      D_b_T.append(row, col3, 1);
-    }
-      break;
-
-    case SHAFT_SHAFT_BODY:
-    {
-      ChLcpConstraintThreeGeneric* mbilateral = (ChLcpConstraintThreeGeneric*)(mconstraints[cntr]);
-      int idA = ((ChLcpVariablesShaft*)(mbilateral->GetVariables_a()))->GetShaft()->GetId();
-      int idB = ((ChLcpVariablesShaft*)(mbilateral->GetVariables_b()))->GetShaft()->GetId();
-      int idC = ((ChBody*)((ChLcpVariablesBody*)(mbilateral->GetVariables_c()))->GetUserData())->GetId();
-      col1 = idC * 6;
-      if (idA < idB) {
-        col2 = data_container->num_bodies * 6 + idA;
-        col3 = data_container->num_bodies * 6 + idB;
-      } else {
-        col2 = data_container->num_bodies * 6 + idB;
-        col3 = data_container->num_bodies * 6 + idA;
-      }
-
       D_b_T.append(row, col1 + 0, 1); D_b_T.append(row, col1 + 1, 1); D_b_T.append(row, col1 + 2, 1);
       D_b_T.append(row, col1 + 3, 1); D_b_T.append(row, col1 + 4, 1); D_b_T.append(row, col1 + 5, 1);
 
       D_b_T.append(row, col2, 1);
       D_b_T.append(row, col3, 1);
->>>>>>> 967e420b
     }
       break;
 
