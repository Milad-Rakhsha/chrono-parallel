#ifndef CHCONSTRAINT_RIGIDRIGID_H
#define CHCONSTRAINT_RIGIDRIGID_H

#include "chrono_parallel/ChDataManager.h"
#include "chrono_parallel/math/ChParallelMath.h"

namespace chrono {

CH_PARALLEL_API
void Orthogonalize(real3& U, real3& V, real3& W);

CH_PARALLEL_API
void Compute_Jacobian(const real4& quat, const real3& U, const real3& V, const real3& W, const real3& point, real3& T1, real3& T2, real3& T3);

CH_PARALLEL_API
void Compute_Jacobian_Rolling(const real4& quat, const real3& U, const real3& V, const real3& W, real3& T1, real3& T2, real3& T3);

class CH_PARALLEL_API ChConstraintRigidRigid {
 public:
  ChConstraintRigidRigid() {
    data_container = 0;
    offset = 3;
    inv_h = inv_hpa = inv_hhpa = 0;
  }

  ~ChConstraintRigidRigid() {}

  void Setup(ChParallelDataManager* data_container_)
  {
    data_container = data_container_;
    uint num_contacts = data_container->num_contacts;
    inv_h = 1 / data_container->settings.step_size;
    inv_hpa = 1 / (data_container->settings.step_size + data_container->settings.solver.alpha);
    inv_hhpa = inv_h * inv_hpa;

    if (num_contacts > 0) {
      contact_active_pairs.resize(int(num_contacts));
      contact_rotation.resize(int(num_contacts * 2));
      data_container->host_data.coh_rigid_rigid.resize(num_contacts);
      data_container->host_data.fric_rigid_rigid.resize(num_contacts);

#pragma omp parallel for
      for (int i = 0; i < num_contacts; i++) {
        int2 body = data_container->host_data.bids_rigid_rigid[i];
        uint b1 = body.x;
        uint b2 = body.y;

        contact_active_pairs[i] = bool2(data_container->host_data.active_data[b1], data_container->host_data.active_data[b2]);

        contact_rotation[i] = data_container->host_data.rot_data[b1];
        contact_rotation[i + num_contacts] = data_container->host_data.rot_data[b2];

        real coh = std::max((data_container->host_data.cohesion_data[b1] + data_container->host_data.cohesion_data[b2]) * .5, 0.0);
        data_container->host_data.coh_rigid_rigid[i] = coh;

        real3 f_a = data_container->host_data.fric_data[b1];
        real3 f_b = data_container->host_data.fric_data[b2];
        real3 mu;

        mu.x = (f_a.x == 0 || f_b.x == 0) ? 0 : (f_a.x + f_b.x) * .5;
        mu.y = (f_a.y == 0 || f_b.y == 0) ? 0 : (f_a.y + f_b.y) * .5;
        mu.z = (f_a.z == 0 || f_b.z == 0) ? 0 : (f_a.z + f_b.z) * .5;

        data_container->host_data.fric_rigid_rigid[i] = mu;
      }
    }
  }


  void Project(real* gamma);
  void Project_Single(int index, real* gamma);
  void host_Project_single(int index, int2* ids, real3* friction, real* cohesion, real* gamma);

  void func_Project_normal(int index, const int2* ids, const real* cohesion, real* gam);
  void func_Project_sliding(int index, const int2* ids, const real3* fric, const real* cohesion, real* gam);
  void func_Project_spinning(int index, const int2* ids, const real3* fric, real* gam);

  // Compute the vector of corrections
  void Build_b();
  // Compute the diagonal compliance matrix
  void Build_E();
  // Compute the jacobian matrix, no allocation is performed here,
  // GenerateSparsity should take care of that
  void Build_D();
  void Build_s();
  // Fill-in the non zero entries in the bilateral jacobian with ones.
  // This operation is sequential.
  void GenerateSparsity();

<<<<<<< HEAD

  bool solve_sliding;
  bool solve_spinning;
=======
>>>>>>> e3285169
  int offset;

 protected:
  custom_vector<bool2> contact_active_pairs;
  custom_vector<real4> contact_rotation;

  real inv_h;
  real inv_hpa;
  real inv_hhpa;

  // Pointer to the system's data manager
  ChParallelDataManager *data_container;
};

}

#endif<|MERGE_RESOLUTION|>--- conflicted
+++ resolved
@@ -87,12 +87,7 @@
   // This operation is sequential.
   void GenerateSparsity();
 
-<<<<<<< HEAD
 
-  bool solve_sliding;
-  bool solve_spinning;
-=======
->>>>>>> e3285169
   int offset;
 
  protected:
