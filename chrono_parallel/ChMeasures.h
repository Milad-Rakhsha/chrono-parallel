// =============================================================================
// PROJECT CHRONO - http://projectchrono.org
//
// Copyright (c) 2014 projectchrono.org
// All right reserved.
//
// Use of this source code is governed by a BSD-style license that can be found
// in the LICENSE file at the top level of the distribution and at
// http://projectchrono.org/license-chrono.txt.
//
// =============================================================================
// Authors: Hammad Mazhar
// =============================================================================
//
// Description: This file contains everything that is at some point measured in
// Chrono parallel, things like the broadphase bounding box or the number of
// solver iterations will be stored here.
// =============================================================================

#ifndef CH_MEASURES_H
#define CH_MEASURES_H

#include "chrono_parallel/ChParallelDefines.h"
#include "parallel/ChOpenMP.h"

namespace chrono {
// collision_measures, like the name implies is the structure that contains all
// measures associated with the collision detection step of chrono parallel
struct collision_measures {
  collision_measures() {
    min_bounding_point = 0;
    max_bounding_point = 0;
    global_origin = 0;
    bin_size_vec = 0;
  }
  real3 min_bounding_point;  // The minimal global bounding point
  real3 max_bounding_point;  // The maximum global bounding point
<<<<<<< HEAD
  uint numAABB;              // The number of AABBs
  uint max_aabb_per_bin;     // The maximum number of AABBs in a bin
  real3 global_origin;       // The global zero point
  real3 bin_size_vec;        // Vector holding bin sizes for each dimension
  int3 grid_size;            // The number of bins in each dimension
=======
  real3 global_origin;       // The global zero point
  real3 bin_size_vec;        // Vector holding bin sizes for each dimension
>>>>>>> e30338e4
};
// solver_measures, like the name implies is the structure that contains all
// measures associated with the parallel solver.
struct solver_measures {
  solver_measures() {
    total_iteration = 0;
    residual = 0;
    objective_value = 0;
  }
  int total_iteration;   // The total number of iterations performed, this variable accumulates
  real residual;         // Current residual for the solver
  real objective_value;  // Current objective value for the solver

  // These three variables are used to store the convergence history of the solver
  custom_vector<real> maxd_hist, maxdeltalambda_hist;
};

struct measures_container {
  collision_measures collision;
  solver_measures solver;
};
}

#endif<|MERGE_RESOLUTION|>--- conflicted
+++ resolved
@@ -35,16 +35,8 @@
   }
   real3 min_bounding_point;  // The minimal global bounding point
   real3 max_bounding_point;  // The maximum global bounding point
-<<<<<<< HEAD
-  uint numAABB;              // The number of AABBs
-  uint max_aabb_per_bin;     // The maximum number of AABBs in a bin
   real3 global_origin;       // The global zero point
   real3 bin_size_vec;        // Vector holding bin sizes for each dimension
-  int3 grid_size;            // The number of bins in each dimension
-=======
-  real3 global_origin;       // The global zero point
-  real3 bin_size_vec;        // Vector holding bin sizes for each dimension
->>>>>>> e30338e4
 };
 // solver_measures, like the name implies is the structure that contains all
 // measures associated with the parallel solver.
