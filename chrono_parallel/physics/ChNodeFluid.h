// =============================================================================
// PROJECT CHRONO - http://projectchrono.org
//
// Copyright (c) 2014 projectchrono.org
// All right reserved.
//
// Use of this source code is governed by a BSD-style license that can be found
// in the LICENSE file at the top level of the distribution and at
// http://projectchrono.org/license-chrono.txt.
//
// =============================================================================
// Authors: Hammad Mazhar
// =============================================================================
//
// Description: This file defines a fluid node, it is based on a 3DOF NodeXYZ
// element. This class is similar to ChMatterSPH but is meant to be a bit more
// general.
// =============================================================================

#ifndef CHNODEFLUID_H
#define CHNODEFLUID_H

#include <math.h>

#include "physics/ChNodeXYZ.h"
#include "lcp/ChLcpVariablesNode.h"
#include "chrono_parallel/ChParallelDefines.h"
#include "chrono_parallel/math/real.h"
#include "chrono_parallel/ChDataManager.h"
namespace chrono {

// Forward references (for parent hierarchy pointer)
class ChSystem;

class CH_PARALLEL_API ChNodeFluid : public ChPhysicsItem {
 public:
  ChNodeFluid(real r);
  ~ChNodeFluid();

  ChNodeFluid(const ChNodeFluid& other);             // Copy constructor
  ChNodeFluid& operator=(const ChNodeFluid& other);  // Assignment operator

  //
  // FUNCTIONS
  //

  bool GetCollide() { return true; }
  real GetDensity() { return data_manager->host_data.den_fluid[body_id]; }

  // Position of the node - in absolute csys.
  ChVector<> GetPos() {
    real3 pos = data_manager->host_data.pos_fluid[body_id];
    return ChVector<>(pos.x, pos.y, pos.z);
  }
  // Position of the node - in absolute csys.
  void SetPos(const ChVector<>& mpos) { data_manager->host_data.pos_fluid[body_id] = R3(mpos.x, mpos.y, mpos.z); }

  void AddCollisionModelsToSystem() {}

  // Velocity of the node - in absolute csys.
  ChVector<> GetPos_dt() {
    real3 vel = data_manager->host_data.vel_fluid[body_id];
    return ChVector<>(vel.x, vel.y, vel.z);
  }
  // Velocity of the node - in absolute csys.
  void SetPos_dt(const ChVector<>& mposdt) {
    data_manager->host_data.vel_fluid[body_id] = R3(mposdt.x, mposdt.y, mposdt.z);
  }

  // Acceleration of the node - in absolute csys.
  ChVector<> GetPos_dtdt() { return ChVector<>(0); }
  // Acceleration of the node - in absolute csys.
  void SetPos_dtdt(const ChVector<>& mposdtdt) {}
  /// Set the body identifier
  void SetId(int identifier) { body_id = identifier; }
  /// Set the body identifier
  unsigned int GetId() { return body_id; }

  //
  // DATA

<<<<<<< HEAD
  real volume;    // volume of the node
  real density;   // density of the node
  real h_rad;     // kernel radius of the node
  real coll_rad;  // collision radius (for collision model)
  real pressure;  // pressure at node
=======
  unsigned int body_id;
  ChParallelDataManager* data_manager;
>>>>>>> e30338e4
};
}
#endif<|MERGE_RESOLUTION|>--- conflicted
+++ resolved
@@ -79,16 +79,8 @@
   //
   // DATA
 
-<<<<<<< HEAD
-  real volume;    // volume of the node
-  real density;   // density of the node
-  real h_rad;     // kernel radius of the node
-  real coll_rad;  // collision radius (for collision model)
-  real pressure;  // pressure at node
-=======
   unsigned int body_id;
   ChParallelDataManager* data_manager;
->>>>>>> e30338e4
 };
 }
 #endif